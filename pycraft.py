#!/usr/bin/env python
# -*- coding: utf-8 -*-

"""
A Minecraft server wrapper which can monitor and maintain multiple Minecraft server processes.
Each server has its own configuration options which are defined in config.py.
"""

# Library modules
import logging
import signal
import sys
import threading

# Project modules
import chatlog
import config
import server

# Authorship information
__author__ = "Francis Baster"
__license__ = "GPL"
__version__ = "0.1"
__maintainer__ = "Francis Baster"
__email__ = "francisbaster@gmail.com"
__status__ = "Development"


class Pycraft:
    """    
    Used to encapsulate unbound members, and provides functions to initialise, run
    and stop Pycraft. All functions and members are unbound / static, this class is not meant
    to be instantiated.
    """

    # A list to contain instances of the server.Server class
    serverInstances = []

    # A list to contain instances of the chatlog.FMLLogObserver class
    observerInstances = []

    # The instance of the stdinListener thread.
    stdinListenerThread = None

    @staticmethod
    def init():
        """
        Perform initialisation tasks. This method is for initalising unbound members,
        so __init__ is not used.
        """

        # Register Pycraft.stop() as the function to call when the OS sends any of
        # the following signals
        logging.info('Registering signal handlers.')

        for sig in [signal.SIGTERM, signal.SIGINT, signal.SIGHUP, signal.SIGQUIT]:
            signal.signal(sig, Pycraft.stop)


        # Add new instances of the server.Server class to the serverInstances list, and initialise
        # them with the corresponding config dictionary.

        for configDict in config.config:
            Pycraft.serverInstances.append(
                server.Server(configDict)
            )


        # For each server that is configured to have a chatlog, instantiate a FMLLogObserver
        # class to monitor that server's log file and extract the chat entries to a chatlog.

        for s in Pycraft.serverInstances:
<<<<<<< HEAD
            if s.getConfig('ENABLE_CHATLOG'):
=======
            if s.getConfig['ENABLE_CHATLOG']:
>>>>>>> 557ff0ed
                Pycraft.observerInstances.append(
                    chatlog.FMLLogObserver(s.config)
                )


        logging.info('Initialising stdin listener thread.')
        Pycraft.stdinListenerThread = StdinListener()


    @staticmethod
    def run():
        """
        Begin execution of the server wrapper
        """

        # Tell any chatlog observers to begin running in their seperate threads.
        for o in Pycraft.observerInstances:
            logging.info(
                'Starting FMLLogObserver for {SERVER_NICK} server.'.format(
                    SERVER_NICK=o.serverNick
                )
            )

            o.start()


        Pycraft.stdinListenerThread.start()


        # Main thread will now call the run method in server.Server.scheduler, which will
        # perform server check and server restart events as scheduled, and will call time.sleep
        # between events.
        server.Server.run()


    @staticmethod
    def stop(signum=None, frame=None):
        """
        Handles any signals sent from the OS which indicate that this program
        should exit.
        """

        logging.info('Pycraft is stopping.')

        # Stop any FMLLogObserver threads that may be running,
        # then wait for them to finish.
        for o in Pycraft.observerInstances:
            o.stop()

        Pycraft.stdinListenerThread.stop()


        for o in Pycraft.observerInstances:
            o.join()

        Pycraft.stdinListenerThread.join()


        sys.exit(0)


class StdinListener(threading.Thread):
    @staticmethod
    def displayHelp(self, command=None):
        if command == "exit":
            print("exit:")
            print("Closes the Pycraft server wrapper. Any servers that are currently being")
            print("monitored by Pycraft will remain running inside their respective screen")
            print("sessions. Pycraft can be started again at any time and monitoring of those")
            print("servers will resume.")

        elif command == "help":
            print("help [command]:")
            print("Displays a description of the specified command, or a list of all available")
            print("commands if argument is omitted.")

        elif command == "list":
            print("list:")
            print("Displays a list of all of the Minecraft servers which Pycraft has been")
            print("configured to monitor. Servers are listed using their server nicknames,")
            print("which are unique server identifiers to be used when issuing a Pycraft")
            print("command.")

        elif command == "restart":
            print("restart <serverNick>:")
            print("If the specified server is currently in the online state, this command")
            print("will stop and then start the specified Minecraft server.")

        elif command == "start":
            print("start <serverNick>:")
            print("If the specified server is currently in the offline state, this command")
            print("will switch it into the online state. This will cause the server's start")
            print("script to the started inside a screen session. Server monitoring, automated")
            print("restarts, and other actions will then be performed on the running server")
            print("according to its Pycraft configuration.")

        elif command == "status":
            print("status <serverNick>:")
            print("Shows whether the specified server process is currently running, and if that")
            print("server is responding to network requests.")
            
        elif command == "stop":
            print("stop <serverNick>:")
            print("If the specified server is currently in the online state, this command")
            print("will switch it into the offline state. Pycraft will attempt to stop the")
            print("server gracefully at first, by issuing the \"stop\" command to the")
            print("Minecraft server console. If the server process does not terminate within")
            print("60 seconds, then a SIGKILL signal will be sent to the process.")

        else:
            print("Welcome to Pycraft version " + __version__ + ". Available pycraft commands:")
            print("\texit")
            print("\thelp\t[command]")
            print("\tlist")
            print("\trestart <serverNick>")
            print("\tstart <serverNick>")
            print("\tstatus <serverNick>")
            print("\tstop <serverNick>")


    @staticmethod
    def getServerInstance(serverNick):
        for s in Pycraft.serverInstances:
            if s.getConfig("SERVER_NICK") == serverNick:
                return s

        print("Server {} was not found in the Pycraft configuration file.".format(serverNick))
        print("Please use the \"list\" command to see the list of currently configured")
        print("servers.")

        return None


    def __init__(self):
        super(StdinListener, self).__init__(name="Thread-PycraftStdinListener")
        self.stopping = False


    def stop(self):
        self.stopping = True


    def run(self):
        StdinListener.displayHelp()

        while not self.stopping:
            # Command should be in the form:
            # <serverNick> <action> [parameters]
            sys.stdout.write("\n")
            command = input("pycraft> ")

            commandList = command.split()

            # Empty command given by user
            if len(commandList) == 0:
                StdinListener.displayHelp()

            else:
                commandList[0] = commandList[0].lower()


                if commandList[0] == "exit":
                    print("TODO: Exit pycraft.")
                    continue


                elif commandList[0] == "help":
                    if len(commandList) == 1:
                        StdinListener.displayHelp()
                        continue

                    else:
                        StdinListener.displayHelp(commandList[1].lower())


                elif commandList[0] == "list":
                    print("Pycraft has been configured to monitor the following servers:")

                    for s in Pycraft.serverInstances:
                        print("\t" + s.getConfig('SERVER_NICK'))


                elif commandList[0] == "restart":
                    if len(commandList) != 2:
                        StdinListener.displayHelp("restart")

                    else:
                        s = StdinListener.getServerInstance(commandList[1])

                        if s is not None:
                            s.restart()


                elif commandList[0] == "start":
                    if len(commandList) != 2:
                        StdinListener.displayHelp("start")

                    else:
                        s = StdinListener.getServerInstance(commandList[1])

                        if s is not None:
                            s.start()

                            # TODO catch exceptions


                elif commandList[0] == "status":
                    if len(commandList) != 2:
                        StdinListener.displayHelp("status")

                    else:
                        s = StdinListener.getServerInstance(commandList[1])

                        if s is not None:
                            print("Current status of server: {}".format(s.getConfig["SERVER_NICK"]))
                            
                            if s.getTargetState():
                                print("Target state: online")
                            else:
                                print("Target state: offline")

                            print("Is online: {}".format(s.isOnline()))
                            print("Is responsive: {}".format(s.isResponsive()))


                elif commandList[0] == "stop":
                    if len(commandList) != 2:
                        StdinListener.displayHelp("stop")

                    else:
                        s = StdinListener.getServerInstance(commandList[1])

                        if s is not None:
                            s.stop()

                            # TODO catch exceptions


# Only execute if this is the main module.
# Don't configure the logger or begin execution if this module was imported.
if __name__ == "__main__":
    logging.basicConfig(
        format='%(asctime)s %(levelname)s %(message)s',
        filename='pycraft.log',
        level=logging.DEBUG
    )

    Pycraft.init()
    Pycraft.run()<|MERGE_RESOLUTION|>--- conflicted
+++ resolved
@@ -70,11 +70,7 @@
         # class to monitor that server's log file and extract the chat entries to a chatlog.
 
         for s in Pycraft.serverInstances:
-<<<<<<< HEAD
-            if s.getConfig('ENABLE_CHATLOG'):
-=======
-            if s.getConfig['ENABLE_CHATLOG']:
->>>>>>> 557ff0ed
+            if s.config['ENABLE_CHATLOG']:
                 Pycraft.observerInstances.append(
                     chatlog.FMLLogObserver(s.config)
                 )
